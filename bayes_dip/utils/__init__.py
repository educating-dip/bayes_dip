"""
Various utilities.

Includes general utilities, as well as the sub-packages :mod:`.experiment_utils` for experiment
scripts and :mod:`.test_utils` for test scripts.
"""

from .utils import *
<<<<<<< HEAD
from .tv import tv_loss, batch_tv_grad
from .plot_utils import get_mid_slice_if_3d
=======
from .tv import tv_loss, batch_tv_grad, tv_loss_3d_mean
from .plot_utils import get_mid_slice_for_3d
>>>>>>> 42150d26
# should not import `experiment_utils` or `test_utils` because it may cause circular dependencies:
# e.g., the utils imported above are used by `data`, which in turn is used by `experiment_utils`<|MERGE_RESOLUTION|>--- conflicted
+++ resolved
@@ -6,12 +6,7 @@
 """
 
 from .utils import *
-<<<<<<< HEAD
-from .tv import tv_loss, batch_tv_grad
+from .tv import tv_loss, batch_tv_grad, tv_loss_3d_mean
 from .plot_utils import get_mid_slice_if_3d
-=======
-from .tv import tv_loss, batch_tv_grad, tv_loss_3d_mean
-from .plot_utils import get_mid_slice_for_3d
->>>>>>> 42150d26
 # should not import `experiment_utils` or `test_utils` because it may cause circular dependencies:
 # e.g., the utils imported above are used by `data`, which in turn is used by `experiment_utils`