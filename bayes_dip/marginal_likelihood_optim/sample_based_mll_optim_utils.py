--- conflicted
+++ resolved
@@ -191,12 +191,8 @@
     
     def closure(
         weights_posterior_samples: Tensor,
-<<<<<<< HEAD
         weights_sample_from_prior: Tensor,
         proj_weights_posterior_samples: Tensor,
-=======
-        weights_prior_samples: Tensor,
->>>>>>> ab57e6a1
         eps: Tensor,
         noise_variance: Tensor,
         variance_coeff: Tensor 
@@ -212,7 +208,6 @@
 
     
     writer = tensorboardX.SummaryWriter(
-<<<<<<< HEAD
             logdir=os.path.join('./', '_'.join((
                 name_prefix,
                 datetime.datetime.now().strftime('%Y-%m-%dT%H:%M:%S.%fZ'),
@@ -227,20 +222,6 @@
         weights_posterior_samples = nn.Parameter(init_at_previous_samples)
     else:
         weights_posterior_samples = nn.Parameter(weights_sample_from_prior.clone())
-=======
-        logdir=os.path.join('./', '_'.join((name_prefix,
-            datetime.datetime.now().strftime('%Y-%m-%dT%H:%M:%S.%fZ'),
-                socket.gethostname(), 'sample_then_optimise')   )   )
-        )
-    
-    weights_prior_samples = torch.randn(num_samples, neural_basis_expansion.num_params, 
-                device=observation_cov.device) * torch.sqrt(variance_coeff) # prior sample  # N(0, A^{-1})
-        
-    if init_at_previous_samples is not None:
-        weights_posterior_samples = nn.Parameter(init_at_previous_samples)
-    else:
-        weights_posterior_samples = nn.Parameter(weights_prior_samples.clone())
->>>>>>> ab57e6a1
 
     factor = optim_kwargs['polyak_averaging_factor']
     if factor is not None:
@@ -255,14 +236,6 @@
         end_factor = optim_kwargs['scheduler_kwargs']['end_factor'],
         total_iters = int(optim_kwargs['iterations'] * optim_kwargs['scheduler_kwargs']['total_iters_red_pct']),
         )
-<<<<<<< HEAD
-
-=======
-    
-    eps = torch.randn(num_samples, 1, *observation_cov.trafo.obs_shape, 
-            device=observation_cov.device) * torch.sqrt(noise_variance) # N(0, B^{-1})
-    
->>>>>>> ab57e6a1
     # A = (1 / noise_variance), B = (1 / variance_coeff), A and B are precisions.
     theta_n = weights_prior_samples + variance_coeff * (1. / noise_variance) * neural_basis_expansion.vjp(
             observation_cov.trafo.trafo_adjoint(eps)[:, None, ...])  # theta_0 + A^{-1} B J^T A^T eps
@@ -272,20 +245,10 @@
     with tqdm(range(optim_kwargs['iterations']), miniters=optim_kwargs['iterations']//100) as pbar:
         for i in pbar:
             # We compute gradients exactly, since functorch.vmap and autograd have issues with sparse trafo.
-<<<<<<< HEAD
             # A^T J^T 
             proj_weights_posterior_samples = observation_cov.trafo.trafo(neural_basis_expansion.jvp(weights_posterior_samples).squeeze(1))
             # 
             grad_1 = (1 / noise_variance) * neural_basis_expansion.vjp(observation_cov.trafo.trafo_adjoint(proj_weights_posterior_samples)[:, None, ...])
-=======
-            sample_linear_recon = observation_cov.trafo.trafo(
-                neural_basis_expansion.jvp(
-                        weights_posterior_samples
-                    ).squeeze(1)
-                )
-            grad_1 = (1 / noise_variance) * neural_basis_expansion.vjp(
-                observation_cov.trafo.trafo_adjoint(sample_linear_recon)[:, None, ...])
->>>>>>> ab57e6a1
             grad_2 = (1 / variance_coeff) * (weights_posterior_samples - theta_n)
             
             writer.add_scalar('learning_rate', scheduler.get_last_lr()[0], i)
@@ -295,20 +258,11 @@
             
             optimizer.zero_grad()
             weights_posterior_samples.grad = grad_1 + grad_2
-<<<<<<< HEAD
-
-=======
-            
->>>>>>> ab57e6a1
             # We only use closure to calculate loss for logging purposes and not to compute the gradients.
             loss, (loss_fit, loss_prior) = closure(
                 weights_posterior_samples=weights_posterior_samples, 
-<<<<<<< HEAD
                 weights_sample_from_prior=weights_sample_from_prior, 
                 proj_weights_posterior_samples=proj_weights_posterior_samples,
-=======
-                weights_prior_samples=weights_prior_samples, 
->>>>>>> ab57e6a1
                 eps=eps,
                 noise_variance=noise_variance,
                 variance_coeff=variance_coeff
